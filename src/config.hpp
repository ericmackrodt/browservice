#pragma once

#include "common.hpp"

namespace browservice {

extern const char* BrowserviceVersion;

class Config {
SHARED_ONLY_CLASS(Config);
private:
    class Src;
    int dummy_;

public:
    Config(CKey, Src& src);

    // Returns empty pointer if reading the configuration failed or help/version
    // was shown and the program should be terminated
    static shared_ptr<Config> read(int argc, char* argv[]);

public:
    const vector<pair<string, string>> viceOpts;
    const string vicePlugin;
    const string userAgent;
    const bool useDedicatedXvfb;
    const string startPage;
    const string dataDir;
<<<<<<< HEAD
    const int windowLimit;
};

}
=======
    const int sessionLimit;
    const string httpAuth;
    const vector<pair<string, optional<string>>> chromiumArgs;
};
>>>>>>> e542cbe9
<|MERGE_RESOLUTION|>--- conflicted
+++ resolved
@@ -26,14 +26,8 @@
     const bool useDedicatedXvfb;
     const string startPage;
     const string dataDir;
-<<<<<<< HEAD
     const int windowLimit;
+    const vector<pair<string, optional<string>>> chromiumArgs;
 };
 
-}
-=======
-    const int sessionLimit;
-    const string httpAuth;
-    const vector<pair<string, optional<string>>> chromiumArgs;
-};
->>>>>>> e542cbe9
+}